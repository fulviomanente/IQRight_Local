#mqtt_grid_web.py

import datetime
import os
from datetime import datetime, timedelta
import time
import paho.mqtt.client as mqtt
from paho.mqtt.properties import Properties
from paho.mqtt.packettypes import PacketTypes
# import pyttsx3
from gtts import gTTS
# from pydub import AudioSegment
# from pydub.playback import play
import json
import logging
import logging.handlers
from flask import Flask, render_template, request, redirect, url_for, flash, g, abort, session, jsonify, send_file
from flask_login import LoginManager, UserMixin, login_user, logout_user, current_user, login_required
from flask_socketio import SocketIO
from forms import ChangePasswordForm
from flask_babel import Babel, gettext as _
from dotenv import load_dotenv
import io

from utils.config import TOPIC_PREFIX, TOPIC, API_URL, IDFACILITY, LORASERVICE_PATH, DEBUG
from utils.offline_data import OfflineData
from utils.api_client import api_request, get_secret

app = Flask(__name__)
app.secret_key = '1QrightS3cr3tKey'  # Secret key for session management
app.config.from_pyfile('utils/config.py')
app.config['BABEL_DEFAULT_LOCALE'] = 'en'
babel = Babel(app)
socketio = SocketIO(app, cors_allowed_origins="*")  # Allow cross-origin for all domains
offlineData = OfflineData()

load_dotenv()

# SocketIO event handlers
@socketio.on('connect')
def handle_connect():
    logging.debug(f'Client connected: {request.sid}')
    
@socketio.on('disconnect')
def handle_disconnect():
    logging.debug(f'Client disconnected: {request.sid}')
    
@socketio.on('join')
def on_join(data):
    user_id = data.get('user_id')
    if user_id:
        socketio.server.enter_room(request.sid, user_id)
        logging.debug(f'User {user_id} joined their room: {user_id}')

@socketio.on('release_complete')
def handle_release_complete(data):
    """Handle client notification that release processing is complete"""
    user_id = data.get('user_id')
    if not user_id:
        return
        
    logging.debug(f'Release processing complete for user {user_id}')
    
    # If there's any pending data to send to this user, we can send it now
    if user_id in memory_data_store:
        memory_data = memory_data_store[user_id]
        # Mark that this user has completed release processing
        memory_data.release_pending = False
        logging.debug(f'User {user_id} is ready to receive new data')
        
        # Send any pending data from the second list to fill the right column
        if len(memory_data.virtualList) > 1 and len(memory_data.virtualList[1]) > 0:
            logging.debug(f'Sending break signal')
            command = {"cmd": "break"}
            socketio.emit('new_data', command, room=user_id)
<<<<<<< HEAD
            logging.debug(f'Sending {len(memory_data.virtualList[1])} pending items to user: {user_id}')
=======
            logging.debug(f'Sending {len(memory_data.virtualList[1])} pending items to user {user_id}')
>>>>>>> 301134b2
            for userInfo in memory_data.virtualList[1]:
                # Emit to specific user's room
                socketio.emit('new_data', userInfo, room=user_id)
                logging.debug(f'Emitted pending data to socketio for user {user_id}: {userInfo}')

# LOGGING Setup
log_filename = "IQRight_FE_WEB.debug"
max_log_size = 20 * 1024 * 1024  # 20Mb
backup_count = 10
log_formatter = logging.Formatter('%(asctime)s - %(levelname)s - %(message)s')
<<<<<<< HEAD
debug = DEBUG
=======
debug = DEBUG == 'TRUE'
>>>>>>> 301134b2
handler = logging.handlers.RotatingFileHandler(log_filename, maxBytes=max_log_size, backupCount=backup_count)

handler.setFormatter(log_formatter)
logging.getLogger().addHandler(handler)
logging.getLogger().setLevel(logging.DEBUG if debug else logging.INFO)


# User class (for Flask-Login)
class User(UserMixin):
    def __init__(self, id, class_codes):
        self.id = id
        self.class_codes = class_codes

class Virtual_List():
    def __init__(self, user_id=None):
        self.virtualList = [[]]
        self.currList = 0
        self.lastCommand = ''
        self.lastCommandTimestamp = datetime.now()
        self.screenFull = False
        self.user_id = user_id
        self.release_pending = False  # Track if a release is in progress

    def publish_command(self, jsonObj):
        try:
            userInfo = {"cmd": jsonObj['command']}
            if self.user_id:
                socketio.emit('new_data', userInfo, room=self.user_id)
                logging.debug(f'Emitted command to socketio for user {self.user_id}: {jsonObj["command"]}')
            else:
                socketio.emit('new_data', userInfo)
                logging.debug(f'Emitted command to socketio (no user ID): {jsonObj["command"]}')
        except Exception as e:
            logging.error(f'Error emitting user info to socketio: {e}')

    def publish_data(self, jsonObj):
        #Check if it should send it to the screen
        userInfo = {"fullName": jsonObj.get("name", "Unknown"), "location": jsonObj.get("location", "Unknown"), "externalNumber": jsonObj.get("externalNumber", "000000")}
        
        # Store in memory regardless of whether we display it now
        if self.currList < len(self.virtualList):
            self.virtualList[self.currList].append(userInfo)
        else:
            # Ensure we have a valid index
            self.virtualList.append([])
            self.virtualList[self.currList].append(userInfo)
            
        # Don't emit if a release is pending - client will request the data when ready
        if self.release_pending:
            logging.debug(f'Not emitting data for user {self.user_id} - release pending')
            return
            
        if (len(self.virtualList) < 3) or (len(self.virtualList) == 3 and len(self.virtualList[2]) == 0) :
            # Publish to the socketio service so the JS can read it and update the HTML
            try:
                if self.user_id:
                    socketio.emit('new_data', userInfo, room=self.user_id)
                    logging.debug(f'Emitted data to socketio for user {self.user_id}: {userInfo}')
                else:
                    socketio.emit('new_data', userInfo)
                    logging.debug(f'Emitted data to socketio (no user ID): {userInfo}')
            except Exception as e:
                logging.error(f'Error emitting user info to socketio: {e}')
                
        self.lastCommand = ''

#######################################################################################
##################### GENERAL UTILITY METHODS #########################################

#@babel.localeselector
def get_locale():
    return request.accept_languages.best_match(['en', 'es', 'de'])

    #if g.lang_code:
    #    return g.lang_code
    #else:
    #    return "en"

@app.errorhandler(404)
def page_not_found(e):
    return render_template('404.html'), 404

@app.errorhandler(Exception)
def handle_error(e):
    if (str(e) == '504'):
        session['authentication_status'] = False
        flash(_('Session has expired, please login again'), 'error')
        return redirect(url_for("/login"))

def loadJson(inputStr: str) -> dict:
    result = None
    try:
        jsonObj = json.loads(inputStr)
        result = jsonObj
    except Exception as e:
        logging.debug(f'Error converting string {inputStr} to json - This might not be an issue')
        logging.debug(str(e))
    finally:
        return result


#######################################################################################
##################### IQRIGHT METHODS #########################################

def on_connect(client, userdata, flags, rc, properties):
    if rc == 0:
        logging.debug(f"MQTT CONNECTION: Connected to MQTT Broker")
        
        # Subscribe to the central command queue for all users
        command_topic = f"IQRSend"
        client.subscribe(command_topic)
        logging.debug(f"MQTT CONNECTION: User {userdata.get('userName', 'unknown')} Subscribed to command topic: {command_topic}")
        
        # Subscribe to class-specific queues for the logged-in user (for student data)
        if userdata.get('userAuthenticated') and userdata.get('classCode'):
            topic = f"{TOPIC_PREFIX}{userdata.get('classCode')}"
            client.subscribe(topic)
            logging.debug(f"MQTT CONNECTION: User {userdata.get('userName', 'unknown')} Subscribed to topic: {topic}")
            
            # Also subscribe to a test topic for debugging
            test_topic = f"{TOPIC_PREFIX}test"
            client.subscribe(test_topic)
            logging.debug(f"MQTT CONNECTION: Subscribed to test topic: {test_topic}")
    else:
        logging.debug(f"MQTT CONNECTION: Failed to connect, return code %d\n", rc)
        print()

def authenticate_user(username, password):
    payload = {
        'Username': username,
        'Password': password,
        'showDependents': False,
        'showHierarchy': True
    }
    errorMsg = None

    returnCode, info = api_request(method="POST", url='apiGetSession', data=payload)

    if info['message']:
        #IF THERE IS NO CONNECTIVITY TRY TO LOGIN OFFLINE
        if returnCode > 400:
            errorMsg = info['message']
            info = offlineData.findUser(userName=username)
        else:
            if info:
                if returnCode == 200:
                    errorMsg = None
                    # Validate if the Login matches the facility
                    facilities = [x['idFacility'] for x in info['listFacilities']]
                    if int(IDFACILITY) in facilities:
                        # Validate if the user can see the Students Grid
                        if 'StudentGrid' not in info.get('roles'):
                            errorMsg = 'User does not have enough permision to access the Student Grid'
                            # TODO: "changePassword": true,
                            # "homeSetup": [
                            #    {
                            #        "card": 0,
                            #        "metric": "string"
                            #    }
                    else:
                        errorMsg = 'User does not have enough permision to access this Facility Data'
                else:
                    jsonErrorMsg = json.loads(info['message'])
                    errorMsg = f"{jsonErrorMsg.get('message', '')}, {jsonErrorMsg.get('result', '')}"
            else:
                errorMsg = 'User not found!'
    else:
        errorMsg = 'Unexpected Service Return: ' + json.dumps(info)
    if errorMsg:
        return {'authenticated': False, 'classCodes': [], 'errorMsg': errorMsg, 'changePassword': False, 'newUser': False, 'fullName': ''}
    else:
        return {'authenticated': True, 'classCodes': info['listHierarchy'], 'errorMsg': None, 'changePassword': info.get('changePassword', False), 'newUser': info.get('newUser', False), 'fullName': info.get('fullName', ' ')}

def on_messageScreen(client, userdata, message, tmp=None):
    # Always log incoming messages regardless of DEBUG setting
    logging.debug(f'Message Received on topic: {message.topic}')
    payload_str = str(message.payload, 'UTF-8')
    logging.debug(f'Payload: {payload_str}')
    
    # Ensure userdata contains the user_id to identify the session
    user_id = userdata.get('userName')
    if not user_id:
        logging.error("Message received but no user_id in userdata")
        return False
    
    # Check if this is a command message from the central command queue
    command_topic = f"IQRSend"
    if message.topic == command_topic:
        # Process command message and broadcast to all clients
        return process_command_message(payload_str)
        
    # Get the memory data for this user, or create if not exists
    if user_id not in memory_data_store:
        memory_data_store[user_id] = Virtual_List(user_id=user_id)
    
    memory_data = memory_data_store[user_id]
    
    # Try to parse the payload as JSON for student data
    jsonObj = loadJson(payload_str)
    if isinstance(jsonObj, dict):
        logging.debug(f'Valid JSON received for user {user_id}: {jsonObj}')
        # For student queue messages, just process the data (not commands)
        if 'command' not in jsonObj:
            memory_data.publish_data(jsonObj)
            return True
        else:
            # Handle commands that might come from non-central queues (for backward compatibility)
            logging.debug(f'Command received on non-command queue: {jsonObj["command"]}. Will be ignored.')
            return True
    else:
        logging.debug('NOT A VALID JSON OBJECT RECEIVED FROM QUEUE')
        return False

def process_command_message(payload_str):
    """Process a command message from the central command queue and broadcast to all clients"""
    jsonObj = loadJson(payload_str)
    if not isinstance(jsonObj, dict) or 'command' not in jsonObj:
        logging.error(f'Invalid command message format: {payload_str}')
        return False
        
    command = jsonObj['command']
    logging.debug(f'Broadcasting command to all users: {command}')
    
    # Update all memory_data objects
    for user_id, memory_data in memory_data_store.items():
        # Only process if this is a new command or enough time has passed
        if memory_data.lastCommand != command or (datetime.now() - memory_data.lastCommandTimestamp).total_seconds() > 6:
            memory_data.lastCommand = command
            memory_data.lastCommandTimestamp = datetime.now()
            
            # Handle break command
            if command == 'break':
                memory_data.currList += 1
                memory_data.virtualList.append([])
                memory_data.publish_command(jsonObj)
                if len(memory_data.virtualList) > 2:
                    memory_data.screenFull = True
                    
            # Handle release command
            elif command == 'release':
                ready2leave = memory_data.virtualList.pop(0) if memory_data.virtualList else []
                if memory_data.currList > 0:
                    memory_data.currList -= 1
                    
                # Mark that a release is in progress
                memory_data.release_pending = True
                logging.debug(f'Setting release_pending to True for user {user_id}')
                
                # Publish to the socketio service
                memory_data.publish_command(jsonObj)
                
                # Initialize the second list if it doesn't exist yet
                if len(memory_data.virtualList) < 2:
                    memory_data.virtualList.append([])
                    
                if len(memory_data.virtualList) < 2:
                    memory_data.screenFull = False
            
            # Handle clean command or any other commands
            elif command == 'clean':
                memory_data.publish_command(jsonObj)
    
    return True


def getInfo(beacon, distance, code: str = None, deviceID: str = None):
    df = offlineData.getAppUsers()
    if code:
        try:
            logging.debug(f'Student Lookup')
            name = df.loc[df['ExternalNumber'] == code]
            if name.empty:
                logging.debug(f"Couldn't find Code: {code}")
                return None
            else:
                result = {"name": name['ChildName'].item(), "level1": name['HierarchyLevel1'].item(),
                          "level2": name['HierarchyLevel2'].item(),
                          "node": beacon, "externalID": code, "distance": abs(int(distance)),
                          "timestamp": datetime.now().strftime('%Y-%m-%d %H:%M:%S'),
                          "externalNumber": name['ExternalNumber'].item()}
                return result
            # return {"node": beacon, "phoneID": code, "distance": abs(int(distance)), "timestamp": datetime.now().strftime('%Y-%m-%d %H:%M:%S')}
        except Exception as e:
            logging.error(f'Error converting string {beacon}|{code}|{distance} into MQTT Object')
    elif deviceID:
        try:
            logging.debug(f'Student Lookup by DeviceID')
            name = df.loc[df['DeviceID'] == deviceID]
            if name.empty:
                logging.debug(f"Couldn't find DeviceID: {deviceID}")
                return None
            else:
                result = {"name": name['ChildName'].item(), "level1": name['HierarchyLevel1'].item(),
                          "level2": name['HierarchyLevel2'].item(),
                          "node": beacon, "externalID": code, "distance": abs(int(distance)),
                          "timestamp": datetime.now().strftime('%Y-%m-%d %H:%M:%S'),
                          "externalNumber": name['ExternalNumber'].item()}
                return result
            # return {"node": beacon, "phoneID": code, "distance": abs(int(distance)), "timestamp": datetime.now().strftime('%Y-%m-%d %H:%M:%S')}
        except Exception as e:
            logging.error(f'Error converting string {beacon}|{code}|{distance} into MQTT Object')
    else:
        logging.error(f'Empty string sent for conversion into MQTT Object')
        return None


babel.init_app(app, locale_selector=get_locale)

version = '5'  # or '3'
mytransport = 'tcp'  # 'websockets' # or 'tcp'

# Configure MQTT properties
broker = 'localhost'  # eg. choosen-name-xxxx.cedalo.cloud
myport = 1883
properties = Properties(PacketTypes.CONNECT)
properties.SessionExpiryInterval = 30 * 60  # in seconds

# Get credentials from Secret Manager
mqttUsername = get_secret('mqttUsername').get('value', '')
mqttpassword = get_secret('mqttpassword').get('value', '')

# Dictionary to store per-user MQTT clients
mqtt_clients = {}
# Dictionary to store per-user memory data
memory_data_store = {}

AUTH_SERVICE_URL = get_secret('authServiceUrl')

# Flask-Login setup
login_manager = LoginManager()
login_manager.init_app(app)
login_manager.login_view = 'login'

# User loader function for Flask-Login
@login_manager.user_loader
def load_user(user_id):
    return User(user_id, class_codes=session.get('_classCodeList', [0])) #current_user.class_codes)

#######################################################################################
##################### FLASK URL ROUTE METHODS #########################################

# Route for ChangePassword page
@app.route("/change-password", methods=['GET', 'POST'])
@login_required
def change_password():
    form = ChangePasswordForm()
    if request.method == "POST" and form.validate():
        payload = {"userName": session['_user_id'], "currentPassword": form.current_password.data, "newPassword": form.new_password.data}
        status_code, response = api_request("POST", 'apiUpdateUserPassword/', payload)
        if status_code == 200:
            flash(response['message'], 'success')
            session['changePassword'] = False
            return redirect(url_for('home'))
        else:
            flash(json.loads(response['message'])['message'], 'error')
            return redirect(url_for('change_password'))


    return render_template('change-password.html', form = form)

# Route for login page
@app.route('/login', methods=['GET', 'POST'])
def login():
    if request.method == 'POST':
        username = request.form['username']
        password = request.form['password']

        # Call backend service for authentication
        response = authenticate_user(username, password)

        if response['authenticated']:
            classCodes = [int(x['IDHierarchy']) for x in response['classCodes']]
            mainClassCode = int(classCodes[0]) if classCodes else 0
            user = User(username, classCodes if classCodes else [0])
            login_user(user, duration = 600)
            session['_newUser'] = response.get('newUser')
            session['fullName'] = response.get('fullName')
            session['_classCode'] = mainClassCode
            session['_classCodeList'] = classCodes
            if session['_newUser']:
                'Call the reset service to create a temporary password and send it to the user'
                payload = {'userName': username}
                returnCode, info = api_request(method="POST", url='apiUpdatePasswordReset', data=payload)
                if returnCode == 200:
                    flash(f'{info.get("message")}', 'success')
                else:
                    flash(f'Please try resetting your password manually before continuing. Access Denied!')
                return redirect(url_for('login'))

            elif response.get('changePassword'):
                return redirect(url_for('change_password'))

            else:
                return redirect(url_for('home'))

        else:
            flash(f'Invalid Login Attempt. {response["errorMsg"]}' )
            return redirect(url_for('login'))

    return render_template('login.html')


# Function to authenticate user by calling the backend service

# Route for the real-time data grid (requires login)
@app.route('/')
@app.route('/home')
@login_required
def home():
    try:
        user_id = current_user.id
        
        # Handle existing client for this user if it exists
        if user_id in mqtt_clients and mqtt_clients[user_id].is_connected():
            try:
                mqtt_clients[user_id].disconnect()
                logging.debug(f"Disconnected existing MQTT client for user {user_id} before reconnecting")
            except Exception as disconnect_err:
                logging.error(f"Error disconnecting MQTT client for user {user_id}: {disconnect_err}")
        
        # Create a unique client ID for this user
        client_id = f"IQRight_{user_id}_{int(time.time())}"
        
        # Create a new MQTT client for this user
        mqtt_clients[user_id] = mqtt.Client(client_id=client_id, transport=mytransport, protocol=mqtt.MQTTv5)
        client = mqtt_clients[user_id]
        
        # Set authentication
        client.username_pw_set(mqttUsername, mqttpassword)
        client.on_connect = on_connect
        client.on_message = on_messageScreen
        
        # Set user data with complete information
        user_data = {
            "userAuthenticated": current_user.is_authenticated, 
            'classCode': session.get('_classCode', 0),
            'userName': user_id
        }
        client.user_data_set(user_data)
        
        # Create user-specific memory data if it doesn't exist
        if user_id not in memory_data_store:
            memory_data_store[user_id] = Virtual_List(user_id=user_id)
        
        # Log connection attempt
        logging.debug(f"Connecting to MQTT broker at {broker}:{myport} with user data: {user_data}")
        
        # Connect to broker
        client.connect(broker,
                       port=myport,
                       clean_start=mqtt.MQTT_CLEAN_START_FIRST_ONLY,
                       properties=properties,
                       keepalive=60)
        
        # Start loop in a background thread
        client.loop_start()
        
        logging.debug(f"MQTT client connected and loop started for user {user_id}")
        
        return render_template('index.html', 
<<<<<<< HEAD
                              user_id=user_id,
=======
>>>>>>> 301134b2
                              class_codes=[str(x) for x in current_user.class_codes], 
                              newUser=session['_newUser'], 
                              fullName=session['fullName'],
                              current_user=current_user)

    except Exception as e: #Catch MQTT connection errors
        logging.error(f"MQTT Connection Error in /home: {e}")
        return render_template('mqtt_error.html')  # Render error page

#Route to retrieve and play the sound
@app.route('/getAudio/<external_number>')
def get_audio(external_number):
    try:
        # 1. First try to get the existing local file
        local_file_path = f'./static/sounds/{external_number}.mp3'
        if os.path.exists(local_file_path):
            logging.debug(f"Serving existing local audio file for {external_number}")
            return send_file(local_file_path, mimetype='audio/mpeg')

        # 2. If local file doesn't exist, try to get from integration layer
        logging.debug(f"Local file not found, requesting from integration layer for {external_number}")
        status_code, response = api_request(method="POST", url='apiGetAudio', data='{"key": ' + external_number + '}', is_file=True)

        if status_code == 200 and response:
            # Save the received file locally
            try:
                with open(local_file_path, 'wb') as f:
                    f.write(response)
                logging.debug(f"Saved audio file from integration layer for {external_number}")
                return send_file(local_file_path, mimetype='audio/mpeg')
            except Exception as save_error:
                logging.error(f"Error saving audio file from integration: {save_error}")
                # Continue to gTTS fallback

        # 3. If integration layer fails, generate using gTTS
        logging.debug(f"Integration layer failed, generating audio with gTTS for {external_number}")
        df = offlineData.getAppUsers()
        student = df.loc[df['ExternalNumber'] == external_number]

        if student.empty:
            text_to_speak = f"Student {external_number}"
        else:
            text_to_speak = f"{student['level1'].item()}, {student['ChildName'].item()}"

        # Generate audio using gTTS
        tts = gTTS(text_to_speak, lang='en')

        # Save to BytesIO object and file system
        audio_bytes = io.BytesIO()
        tts.write_to_fp(audio_bytes)
        audio_bytes.seek(0)

        # Save to file system for future use
        tts.save(local_file_path)
        logging.debug(f"Generated and saved gTTS audio for {external_number}")

        return send_file(
            audio_bytes,
            mimetype='audio/mpeg',
            as_attachment=True,
            download_name=f'{external_number}.mp3'
        )

    except Exception as e:
        logging.error(f"Error in audio generation pipeline for {external_number}: {str(e)}")
        return jsonify({'error': 'Failed to generate audio'}), 500


# Route for logging out
@app.route('/logout')
@login_required
def logout():
    user_id = current_user.id
    try:
        # Clean up user's MQTT client if it exists
        if user_id in mqtt_clients and mqtt_clients[user_id].is_connected():
            # Need to specify topic when unsubscribing
            class_code = session.get('_classCode', 0)
            topic = f"{TOPIC_PREFIX}{class_code}"
            command_topic = f"IQRSend"
            
            # Unsubscribe from all topics
            mqtt_clients[user_id].unsubscribe(topic)
            mqtt_clients[user_id].unsubscribe(command_topic)
            mqtt_clients[user_id].unsubscribe(f"{TOPIC_PREFIX}test")  # Also unsubscribe from test topic
            
            mqtt_clients[user_id].disconnect()
            logging.debug(f"MQTT: Unsubscribed user {user_id} from topic {topic}, {command_topic} and disconnected")
            
            # Remove client from dictionary
            del mqtt_clients[user_id]
            
            # Clean up memory data
            if user_id in memory_data_store:
                del memory_data_store[user_id]
                
            logging.debug(f"Cleaned up MQTT resources for user {user_id}")
    except Exception as e: # Catch MQTT connection errors
        logging.error(f"MQTT Connection Error in /logout (unsubscribe) for user {user_id}: {e}")
    finally:
        logout_user()
        return redirect(url_for('login'))

if __name__ == '__main__':
    socketio.run(app, debug=True, allow_unsafe_werkzeug=True)<|MERGE_RESOLUTION|>--- conflicted
+++ resolved
@@ -40,11 +40,11 @@
 @socketio.on('connect')
 def handle_connect():
     logging.debug(f'Client connected: {request.sid}')
-    
+
 @socketio.on('disconnect')
 def handle_disconnect():
     logging.debug(f'Client disconnected: {request.sid}')
-    
+
 @socketio.on('join')
 def on_join(data):
     user_id = data.get('user_id')
@@ -58,26 +58,22 @@
     user_id = data.get('user_id')
     if not user_id:
         return
-        
+
     logging.debug(f'Release processing complete for user {user_id}')
-    
+
     # If there's any pending data to send to this user, we can send it now
     if user_id in memory_data_store:
         memory_data = memory_data_store[user_id]
         # Mark that this user has completed release processing
         memory_data.release_pending = False
         logging.debug(f'User {user_id} is ready to receive new data')
-        
+
         # Send any pending data from the second list to fill the right column
         if len(memory_data.virtualList) > 1 and len(memory_data.virtualList[1]) > 0:
             logging.debug(f'Sending break signal')
             command = {"cmd": "break"}
             socketio.emit('new_data', command, room=user_id)
-<<<<<<< HEAD
             logging.debug(f'Sending {len(memory_data.virtualList[1])} pending items to user: {user_id}')
-=======
-            logging.debug(f'Sending {len(memory_data.virtualList[1])} pending items to user {user_id}')
->>>>>>> 301134b2
             for userInfo in memory_data.virtualList[1]:
                 # Emit to specific user's room
                 socketio.emit('new_data', userInfo, room=user_id)
@@ -88,11 +84,7 @@
 max_log_size = 20 * 1024 * 1024  # 20Mb
 backup_count = 10
 log_formatter = logging.Formatter('%(asctime)s - %(levelname)s - %(message)s')
-<<<<<<< HEAD
 debug = DEBUG
-=======
-debug = DEBUG == 'TRUE'
->>>>>>> 301134b2
 handler = logging.handlers.RotatingFileHandler(log_filename, maxBytes=max_log_size, backupCount=backup_count)
 
 handler.setFormatter(log_formatter)
@@ -131,7 +123,7 @@
     def publish_data(self, jsonObj):
         #Check if it should send it to the screen
         userInfo = {"fullName": jsonObj.get("name", "Unknown"), "location": jsonObj.get("location", "Unknown"), "externalNumber": jsonObj.get("externalNumber", "000000")}
-        
+
         # Store in memory regardless of whether we display it now
         if self.currList < len(self.virtualList):
             self.virtualList[self.currList].append(userInfo)
@@ -139,12 +131,12 @@
             # Ensure we have a valid index
             self.virtualList.append([])
             self.virtualList[self.currList].append(userInfo)
-            
+
         # Don't emit if a release is pending - client will request the data when ready
         if self.release_pending:
             logging.debug(f'Not emitting data for user {self.user_id} - release pending')
             return
-            
+
         if (len(self.virtualList) < 3) or (len(self.virtualList) == 3 and len(self.virtualList[2]) == 0) :
             # Publish to the socketio service so the JS can read it and update the HTML
             try:
@@ -156,7 +148,7 @@
                     logging.debug(f'Emitted data to socketio (no user ID): {userInfo}')
             except Exception as e:
                 logging.error(f'Error emitting user info to socketio: {e}')
-                
+
         self.lastCommand = ''
 
 #######################################################################################
@@ -200,12 +192,12 @@
 def on_connect(client, userdata, flags, rc, properties):
     if rc == 0:
         logging.debug(f"MQTT CONNECTION: Connected to MQTT Broker")
-        
+
         # Subscribe to the central command queue for all users
         command_topic = f"IQRSend"
         client.subscribe(command_topic)
         logging.debug(f"MQTT CONNECTION: User {userdata.get('userName', 'unknown')} Subscribed to command topic: {command_topic}")
-        
+
         # Subscribe to class-specific queues for the logged-in user (for student data)
         if userdata.get('userAuthenticated') and userdata.get('classCode'):
             topic = f"{TOPIC_PREFIX}{userdata.get('classCode')}"
@@ -277,19 +269,19 @@
     if not user_id:
         logging.error("Message received but no user_id in userdata")
         return False
-    
+
     # Check if this is a command message from the central command queue
     command_topic = f"IQRSend"
     if message.topic == command_topic:
         # Process command message and broadcast to all clients
         return process_command_message(payload_str)
-        
+
     # Get the memory data for this user, or create if not exists
     if user_id not in memory_data_store:
         memory_data_store[user_id] = Virtual_List(user_id=user_id)
-    
+
     memory_data = memory_data_store[user_id]
-    
+
     # Try to parse the payload as JSON for student data
     jsonObj = loadJson(payload_str)
     if isinstance(jsonObj, dict):
@@ -312,17 +304,17 @@
     if not isinstance(jsonObj, dict) or 'command' not in jsonObj:
         logging.error(f'Invalid command message format: {payload_str}')
         return False
-        
+
     command = jsonObj['command']
     logging.debug(f'Broadcasting command to all users: {command}')
-    
+
     # Update all memory_data objects
     for user_id, memory_data in memory_data_store.items():
         # Only process if this is a new command or enough time has passed
         if memory_data.lastCommand != command or (datetime.now() - memory_data.lastCommandTimestamp).total_seconds() > 6:
             memory_data.lastCommand = command
             memory_data.lastCommandTimestamp = datetime.now()
-            
+
             # Handle break command
             if command == 'break':
                 memory_data.currList += 1
@@ -330,31 +322,31 @@
                 memory_data.publish_command(jsonObj)
                 if len(memory_data.virtualList) > 2:
                     memory_data.screenFull = True
-                    
+
             # Handle release command
             elif command == 'release':
                 ready2leave = memory_data.virtualList.pop(0) if memory_data.virtualList else []
                 if memory_data.currList > 0:
                     memory_data.currList -= 1
-                    
+
                 # Mark that a release is in progress
                 memory_data.release_pending = True
                 logging.debug(f'Setting release_pending to True for user {user_id}')
-                
+
                 # Publish to the socketio service
                 memory_data.publish_command(jsonObj)
-                
+
                 # Initialize the second list if it doesn't exist yet
                 if len(memory_data.virtualList) < 2:
                     memory_data.virtualList.append([])
-                    
+
                 if len(memory_data.virtualList) < 2:
                     memory_data.screenFull = False
-            
+
             # Handle clean command or any other commands
             elif command == 'clean':
                 memory_data.publish_command(jsonObj)
-    
+
     return True
 
 
@@ -504,7 +496,7 @@
 def home():
     try:
         user_id = current_user.id
-        
+
         # Handle existing client for this user if it exists
         if user_id in mqtt_clients and mqtt_clients[user_id].is_connected():
             try:
@@ -512,14 +504,14 @@
                 logging.debug(f"Disconnected existing MQTT client for user {user_id} before reconnecting")
             except Exception as disconnect_err:
                 logging.error(f"Error disconnecting MQTT client for user {user_id}: {disconnect_err}")
-        
+
         # Create a unique client ID for this user
         client_id = f"IQRight_{user_id}_{int(time.time())}"
-        
+
         # Create a new MQTT client for this user
         mqtt_clients[user_id] = mqtt.Client(client_id=client_id, transport=mytransport, protocol=mqtt.MQTTv5)
         client = mqtt_clients[user_id]
-        
+
         # Set authentication
         client.username_pw_set(mqttUsername, mqttpassword)
         client.on_connect = on_connect
@@ -536,7 +528,7 @@
         # Create user-specific memory data if it doesn't exist
         if user_id not in memory_data_store:
             memory_data_store[user_id] = Virtual_List(user_id=user_id)
-        
+
         # Log connection attempt
         logging.debug(f"Connecting to MQTT broker at {broker}:{myport} with user data: {user_data}")
         
@@ -552,13 +544,10 @@
         
         logging.debug(f"MQTT client connected and loop started for user {user_id}")
         
-        return render_template('index.html', 
-<<<<<<< HEAD
+        return render_template('index.html',
                               user_id=user_id,
-=======
->>>>>>> 301134b2
-                              class_codes=[str(x) for x in current_user.class_codes], 
-                              newUser=session['_newUser'], 
+                              class_codes=[str(x) for x in current_user.class_codes],
+                              newUser=session['_newUser'],
                               fullName=session['fullName'],
                               current_user=current_user)
 
@@ -637,22 +626,22 @@
             class_code = session.get('_classCode', 0)
             topic = f"{TOPIC_PREFIX}{class_code}"
             command_topic = f"IQRSend"
-            
+
             # Unsubscribe from all topics
             mqtt_clients[user_id].unsubscribe(topic)
             mqtt_clients[user_id].unsubscribe(command_topic)
             mqtt_clients[user_id].unsubscribe(f"{TOPIC_PREFIX}test")  # Also unsubscribe from test topic
-            
+
             mqtt_clients[user_id].disconnect()
             logging.debug(f"MQTT: Unsubscribed user {user_id} from topic {topic}, {command_topic} and disconnected")
-            
+
             # Remove client from dictionary
             del mqtt_clients[user_id]
-            
+
             # Clean up memory data
             if user_id in memory_data_store:
                 del memory_data_store[user_id]
-                
+
             logging.debug(f"Cleaned up MQTT resources for user {user_id}")
     except Exception as e: # Catch MQTT connection errors
         logging.error(f"MQTT Connection Error in /logout (unsubscribe) for user {user_id}: {e}")
