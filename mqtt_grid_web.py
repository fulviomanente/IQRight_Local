#mqtt_grid_web.py

import datetime
import os
from datetime import datetime, timedelta
import time
import paho.mqtt.client as mqtt
from paho.mqtt.properties import Properties
from paho.mqtt.packettypes import PacketTypes
# import pyttsx3
from gtts import gTTS
from io import BytesIO, StringIO
from pandas.core.interchange.dataframe_protocol import DataFrame
from pydub import AudioSegment
from pydub.playback import play
import pandas as pd
import json
from os.path import exists
import logging
import logging.handlers
from flask import Flask, render_template, request, redirect, url_for, flash, g, abort, session, jsonify
from flask_login import LoginManager, UserMixin, login_user, logout_user, current_user, login_required
from flask_socketio import SocketIO
import requests
<<<<<<< HEAD
=======

>>>>>>> 6797f9fa
from google.cloud import secretmanager
from forms import ChangePasswordForm
from cryptography.fernet import Fernet
from flask_babel import Babel, gettext as _
<<<<<<< HEAD
=======

>>>>>>> 6797f9fa
from dotenv import load_dotenv


app = Flask(__name__)
app.secret_key = '1QrightS3cr3tKey'  # Secret key for session management
app.config.from_pyfile('config.py')
app.config['BABEL_DEFAULT_LOCALE'] = 'en'
babel = Babel(app)
socketio = SocketIO(app)

load_dotenv()

lastCommand = ''
lastCommandTimestamp = datetime.now()

# User class (for Flask-Login)
class User(UserMixin):
    def __init__(self, id, class_codes):
        self.id = id
        self.class_codes = class_codes
        self.offlineUsersDF: pd.DataFrame = None
        self.offlineUserEnabled: bool = False

# Class to handle Offline Token and information to be downloaded
class OfflineData():
    # API Token
    _offlineAPIToken: str
    _offlineAPITokenExp: datetime
    _offlineUsersDF: DataFrame
    _allUsersDF: DataFrame
    offlineUserAvailable: bool

    def __init__(self):
        self._offlineAPIToken: str = ""
        self._offlineAPITokenExp = datetime.now() - timedelta(hours=2)
        self.offlineUserAvailable = False
        self._allUsersDF = self.loadAppUsers()

    def encrypt_file(self, datafile, filename, data):
        """Encrypts a Pandas DataFrame and saves it to a file.
        Args:
            filename: The name of the file to save the encrypted data to.
            data: The Pandas DataFrame to encrypt.
        """
        # Generate a new encryption key
        key = Fernet.generate_key()
        # Create a Fernet object with the encryption key
        f = Fernet(key)
        # Convert the DataFrame to a CSV string
        csv_string = data.to_csv(index=False)
        # Encrypt the CSV string
        encrypted_data = f.encrypt(csv_string.encode())
        # Save the encryption key to a separate file
        with open(filename + '.key', 'wb') as key_file:
            key_file.write(key)
        # Save the encrypted data to the specified file
        with open(datafile, 'wb') as encrypted_file:
            encrypted_file.write(encrypted_data)
        return True

    def decrypt_file(self, datafile, filename: str ='offline.key'):
        """Decrypts a file containing an encrypted Pandas DataFrame.
        Args:
            datafile: The name of the file containing the encrypted data.
        Returns:
            A Pandas DataFrame containing the decrypted data.
        """
        try:
            # Read the encryption key from the key file
            with open(filename, 'rb') as key_file:
                key = key_file.read()
            # Create a Fernet object with the encryption key
            f = Fernet(key)
            # Read the encrypted data from the file
            with open(datafile, 'rb') as encrypted_file:
                encrypted_data = encrypted_file.read()
            # Decrypt the data
            decrypted_data = f.decrypt(encrypted_data)
            # Convert the decrypted CSV string to a Pandas DataFrame
            df = pd.read_csv(StringIO(decrypted_data.decode('utf-8')))
            return df
        except Exception as read_error:
            logging.error(f"Error reading the existing CSV: {read_error}")
            return None

    def openFile(self, filename, keyfilename: str = None):
        if os.path.exists(filename):  # Use existing local file if available
            if keyfilename:
                return True, self.decrypt_file(datafile=filename, filename=keyfilename)
            else:
                return True, self.decrypt_file(datafile=filename)
        else:
            logging.critical("No local CSV file found. Terminating.")
            return False, None

    def getToken(self):
        # GET JWT Token
        if self._offlineAPITokenExp < datetime.now():
            status_code, response_content = api_request(method="POST", url='apiGetToken/',
                                                        data={"idUser": "localuser", "password": "Lalala1234",
                                                              "idFacility": 1})
            if status_code == 200:
                self._offlineAPIToken = response_content['token']
                self._offlineAPITokenExp = datetime.fromisoformat(response_content['expiration'].replace("Z", "+00:00"))
                return self._offlineAPIToken
            else:
                return None
        else:
            return self._offlineAPIToken

    def download_and_read_csv(self, url: str, filename: str = "full_load"):
        """Downloads the CSV file from the API, saves it locally, and then reads it into a Pandas DataFrame.
        Returns the DataFrame or None if there's an error.
        """
        try:
            token = self.getToken()
            if token:
                # Download the file from the API
                status_code, response_content = api_request(method="GET", url=f'{url}/download',
                                                            data={'idFacility': os.getenv('FACILITY'),
                                                                  'searchType': 'ALL'}, bearer=token)
                if status_code == 200:  # Check for successful API call
                    if os.path.exists(f"{filename}.iqr"):  # Check if full_load.iqr already exists
                        try:
                            os.replace(f"{filename}.iqr", f"{filename}.bak")  # Rename to .bak, replaces existing .bak
                        except OSError as e:
                            logging.error(f"Error renaming existing file: {e}")
                            os.replace(f"{filename}.iqr", f"{filename}.bak.error")

                    with open(f"{filename}.iqr", 'wb') as encrypted_file:  # Save the content to a local file
                        encrypted_file.write(response_content)

                else:
                    logging.error(f"Error downloading CSV from API. Status code: {status_code}")
                    if response_content.get('message'):
                        logging.error(f"API Error Message: {response_content.get('message')}")
                    return None
            else:
                logging.error(f"Failed to retrieve Offline Token")

        except requests.exceptions.RequestException as e:  # Handle timeout or connection errors
            logging.error(f"Download API request error: {e}")

        # Regardless of the status of the API call it tries to open the file (You may already have a local file saved)
        return self.openFile(filename=f"{filename}.iqr")

    def getOfflineUsers(self):
        if self.offlineUserAvailable == False:
            self.offlineUserAvailable, self._offlineUsersDF = self.download_and_read_csv(url="apiGetLocalOfflineUserFile", filename="offline_users")
        return self._offlineUsersDF

    def findUser(self, userName):
        userDF = self.getOfflineUsers()
        if self.offlineUserAvailable:
            # Retrieve the first matching row. Using iloc[0] handles cases where you only want the first match
            user_row = userDF[userDF['Username'] == userName].iloc[0]
            if not user_row.empty:  # Check if anything was returned
                info = user_row.to_dict()  # Convert found record to dictionary
                info['listFacilities'] = [IDFACILITY]
                info['listHierarchy'] = info['listHierarchy'].split('|')
                return info
            else:
                return None
        else:
            return None

    def loadAppUsers(self):
        status, df = self.download_and_read_csv(filename="full_load", url="apiGetLocalUserFile")
        if status == False:  # If any error downloading the file or reading, exit the app
            logging.error(f"UNABLE TO OPEN USER FILE, EXITING)")
            exit(1)
        else:
            return df

    def getAppUsers(self):
        return self._allUsersDF

#######################################################################################
##################### GENERAL UTILITY METHODS #########################################

#@babel.localeselector
def get_locale():
    return request.accept_languages.best_match(['en', 'es', 'de'])

    #if g.lang_code:
    #    return g.lang_code
    #else:
    #    return "en"

@app.errorhandler(404)
def page_not_found(e):
    return render_template('404.html'), 404

@app.errorhandler(Exception)
def handle_error(e):
    if (str(e) == '504'):
        session['authentication_status'] = False
        flash(_('Session has expired, please login again'), 'error')
        return redirect(url_for("/login"))

def loadJson(inputStr: str) -> dict:
    result = None
    try:
        jsonObj = json.loads(inputStr)
        result = jsonObj
    except Exception as e:
        logging.debug(f'Error converting string {inputStr} to json - This might not be an issue')
        logging.debug(str(e))
    finally:
        return result

#Function to retrieve secrets from Google Cloud Secret Manager, inputs are secret and expect value and output is the secret
def get_secret(secret, expected: str = None, compare: bool = False):
    project_id = os.getenv('PROJECT_ID')
    secret_name = secret
    secretValue: str = None
    result: bool = False
    try:
        # Create the Secret Manager client.
        client = secretmanager.SecretManagerServiceClient()
        # Build the resource name of the secret version.
        name = f"projects/{project_id}/secrets/{secret_name}/versions/latest"
        # Access the secret version.
        secretValue = client.access_secret_version(name=name)
        if compare and expected:
            if secret == expected:
                result = True
            else:
                result = False
            secretValue = None
    except Exception as e:
        logging.debug(f'Error getting secret {secret} from envinronment')
        logging.debug(str(e))
    finally:
        response = {'value': secretValue.payload.data.decode('UTF-8'), 'result': result}
    return response

def api_request(method, url, data, content: bool = False, bearer: str = None):
    url = app.config['API_URL'] + url
    headers = {
        "accept": "application/json",
        "Content-Type": "application/json",
        "caller": "LocalApp"
    }

    if bearer:
        headers['Authorization'] = f'Bearer {bearer}'
    else:
        apiUsername = get_secret('apiUsername')
        apiPassword = get_secret('apiPassword')
        auth = (apiUsername["value"], apiPassword["value"])

    try:
        if method.upper() == 'POST':
            url = url + "/"
            response = requests.post(url=url, auth=auth, headers=headers, data=json.dumps(data))
        else:
            response = requests.get(url=url, headers=headers, params=data, stream=True)
        if response.status_code == 200:

            if 'application/octet-stream' in response.headers.get('Content-Type', ''):
                return 200, response.content
            else:
                return 200, response.json()
        else:
            return response.status_code, {"message": response.text}
    except requests.exceptions.RequestException as e:
        logging.debug('Message Received')(f"Error connecting to the backend service: {e}")
        return 500, {"message": str(e)}

#######################################################################################
##################### IQRIGHT METHODS #########################################

def on_connect(client, userdata, flags, rc, properties):
    if rc == 0:
        logging.debug(f"MQTT CONNECTION: Connected to MQTT Broker")
        # Subscribe to class queues for the logged-in user
        if userdata.get('userAuthenticated') and userdata.get('classCode'):
            #for class_code in current_user.class_codes:
            topic = f"Class{int(userdata.get('classCode')):02d}"
            client.subscribe(topic)
            logging.debug(f"MQTT CONNECTION: User: current_user.id Subscribed to topic: {topic}")
    else:
        logging.debug(f"MQTT CONNECTION: Failed to connect, return code %d\n", rc)
        print()

def authenticate_user(username, password):
    payload = {
        'Username': username,
        'Password': password,
        'showDependents': False,
        'showHierarchy': True
    }
    errorMsg = None

    returnCode, info = api_request(method="POST", url='apiGetSessionss', data=payload)

    offlineData = OfflineData()

    if info['message']:
        #IF THERE IS NO CONNECTIVITY TRY TO LOGIN OFFLINE
        if returnCode != 200:
            info = offlineData.findUser(userName=username)
        if info:
            # Validate if the Login matches the facility
            facilities = [x['idFacility'] for x in info['listFacilities']]
            if int(IDFACILITY) in facilities:
                teacher = info.get('firstName', '') + ' ' + info.get('lastName', '')
                # Validate if the user can see the Students Grid
                if 'StudentGrid' not in info.get('roles'):
                    errorMsg = 'User does not have enough permision to access the Student Grid'
                    # TODO: "changePassword": true,
                    # "homeSetup": [
                    #    {
                    #        "card": 0,
                    #        "metric": "string"
                    #    }
            else:
                errorMsg = 'User does not have enough permision to access this Facility Data'
        else:
            errorMsg = info['message']
    else:
        errorMsg = 'Unexpected Service Return: ' + json.dumps(info)
    if errorMsg:
        return {'authenticated': False, 'classCodes': [], 'errorMsg': info['message'], 'changePassword': False, 'newUser': False, 'fullName': info.get('fullName', ' ')}
    else:
        return {'authenticated': True, 'classCodes': info['listHierarchy'], 'errorMsg': None, 'changePassword': info.get('changePassword', False), 'newUser': info.get('newUser', False), 'fullName': info.get('fullName', ' ')}

def on_messageScreen(client, userdata, message, tmp=None):
    global lastCommand
    global lastCommandTimestamp
    if os.environ.get("DEBUG", "FALSE").upper() == "TRUE":
        logging.debug('Message Received')
        logging.debug(str(message.payload, 'UTF-8'))
        jsonObj = loadJson(str(message.payload, 'UTF-8'))
        if isinstance(jsonObj, dict):
            if 'command' in jsonObj:
                if lastCommand != jsonObj['command'] or (datetime.now() - lastCommandTimestamp).total_seconds() > 6:
                     lastCommand = jsonObj['command']
                     lastCommandTimestamp = datetime.now()
                     # Publish to the sockeio service so the JS can read it and update the HTML
                     userInfo = {"cmd": jsonObj['command']}
                     socketio.emit('new_data', userInfo)
            else:
                # Publish to the sockeio service so the JS can read it and update the HTML
                userInfo = {"fullName": jsonObj["name"], "location": jsonObj["location"]}
                socketio.emit('new_data', userInfo)
            return True
        else:
            logging.debug('NOT A VALID JSON OBJECT RECEIVED FROM QUEUE')
            return False
         #externalNumber = f"{jsonObj['externalNumber']}"
#         memoryData[f"list{currList}"].append(jsonObj)
#         if currList < (loadGrid + 2):
#             playSoundList([jsonObj], currGrid=currGrid)


def getInfo(beacon, distance, code: str = None, deviceID: str = None):
    if code:
        df = OfflineData.getAppUsers()
        try:
            logging.debug(f'Student Lookup')
            name = df.loc[df['ExternalNumber'] == code]
            if name.empty:
                logging.debug(f"Couldn't find Code: {code}")
                return None
            else:
                result = {"name": name['ChildName'].item(), "level1": name['HierarchyLevel1'].item(),
                          "level2": name['HierarchyLevel2'].item(),
                          "node": beacon, "externalID": code, "distance": abs(int(distance)),
                          "timestamp": datetime.now().strftime('%Y-%m-%d %H:%M:%S'),
                          "externalNumber": name['ExternalNumber'].item()}
                return result
            # return {"node": beacon, "phoneID": code, "distance": abs(int(distance)), "timestamp": datetime.now().strftime('%Y-%m-%d %H:%M:%S')}
        except Exception as e:
            logging.error(f'Error converting string {beacon}|{code}|{distance} into MQTT Object')
    elif deviceID:
        try:
            logging.debug(f'Student Lookup by DeviceID')
            name = df.loc[df['DeviceID'] == deviceID]
            if name.empty:
                logging.debug(f"Couldn't find DeviceID: {deviceID}")
                return None
            else:
                result = {"name": name['ChildName'].item(), "level1": name['HierarchyLevel1'].item(),
                          "level2": name['HierarchyLevel2'].item(),
                          "node": beacon, "externalID": code, "distance": abs(int(distance)),
                          "timestamp": datetime.now().strftime('%Y-%m-%d %H:%M:%S'),
                          "externalNumber": name['ExternalNumber'].item()}
                return result
            # return {"node": beacon, "phoneID": code, "distance": abs(int(distance)), "timestamp": datetime.now().strftime('%Y-%m-%d %H:%M:%S')}
        except Exception as e:
            logging.error(f'Error converting string {beacon}|{code}|{distance} into MQTT Object')
    else:
        logging.error(f'Empty string sent for conversion into MQTT Object')
        return None

def playSoundList(listObj, currGrid, fillGrid: bool = False):
    for jsonObj in listObj:
        externalNumber = jsonObj['externalNumber']
        label_call.config(text=f"{jsonObj['name']} - {jsonObj['level1']}")
        currGrid.insert_row([jsonObj['name'], jsonObj['level1'], jsonObj['level2']], redraw=True)
        # rate = engine.getProperty('rate')
        # engine.setProperty('rate', 130)
        if exists(f'./Sound/{externalNumber}.mp3') == False:
            logging.info(f'Missing Audio File - {externalNumber}.mp3')
            logging.info(f'Generating from Google')
            tts = gTTS(f"{jsonObj['level1']}, {jsonObj['name']}", lang='en')
            tts.save(f'./Sound/{externalNumber}.mp3')
        else:
            if os.environ.get("MAC", None) != None:
                print(f'Calling {externalNumber}')
            else:
                song = AudioSegment.from_file(f'./Sound/{externalNumber}.mp3', format="mp3")
                play(song)
            label_call.flash(0)
        if fillGrid:  # IF FILLING THE WHOLE GRID, SLEEP 2 SECONDS BEFORE PLAYING THE NEXT ONE
            time.sleep(2)

<<<<<<< HEAD
=======
def download_and_read_csv(filename="full_load.iqr"):
    """Downloads the CSV file from the API, encrypts and saves it locally, then reads it into a Pandas DataFrame.
    If download fails, attempts to read from local encrypted file.
    Returns the DataFrame or None if there's an error.
    """
    try:
        # GET JWT Token
        status_code, response_content = api_request(method="POST", url='apiGetToken/',
                                                    data={"idUser": "localuser", "password": "Lalala1234",  "idFacility": 1})
        if status_code == 200:
            status_code, response_content = api_request(method="GET", url='apiGetLocalUserFile/download', 
                                                      data={'idFacility':1, 'searchType':'ALL'}, 
                                                      bearer=response_content['token'])
            if status_code == 200:  # Check for successful API call
                # Create temporary DataFrame from downloaded content
                temp_df = pd.read_csv(BytesIO(response_content), dtype={
                    'ChildID': int, 'IDUser': int, 'FirstName': str, 'LastName': str, 
                    'AppIDApprovalStatus': int, 'AppApprovalStatus': str, 'DeviceID': str, 
                    'Phone': str, 'ChildName': str, 'ExternalNumber': str,
                    'HierarchyLevel1': str, 'HierarchyLevel1Type': str, 'HierarchyLevel1Desc': str,
                    'HierarchyLevel2': str, 'HierarchyLevel2Type': str, 'HierarchyLevel2Desc': str,
                    'StartDate': str, 'ExpireDate': str, 'IDApprovalStatus': int, 
                    'ApprovalStatus': str, 'MainContact': int, 'Relationship': str
                })
                
                # Backup existing file if it exists
                if os.path.exists(filename):
                    try:
                        os.replace(filename, "full_load.bak")
                        
                    except OSError as e:
                        logging.error(f"Error backing up existing file: {e}")
                
                # Encrypt and save the new data
                encrypt_file(filename, filename + '.key', temp_df)
                return temp_df

            else:
                logging.error(f"Error downloading CSV from API. Status code: {status_code}")
                if response_content.get('message'):
                    logging.error(f"API Error Message: {response_content.get('message')}")
                
                # Try to load from local encrypted file
                return load_local_file(filename)
                
    except requests.exceptions.RequestException as e:
        logging.error(f"API request error: {e}")
        return load_local_file(filename)
    
    return None

def load_local_file(filename):
    """Helper function to load data from local encrypted file."""
    if os.path.exists(filename) and os.path.exists(filename + '.key'):
        logging.warning("Using existing local encrypted file due to API error.")
        try:
            return decrypt_file(filename, filename + '.key')
        except Exception as read_error:
            logging.error(f"Error reading the existing encrypted file: {read_error}")
            return None
    else:
        logging.critical("No local file found. Terminating.")
        return None

>>>>>>> 6797f9fa
# LOGGING Setup
#log_filename = "IQRight_FE_WEB.debug"
#max_log_size = 20 * 1024 * 1024  # 20Mb
#backup_count = 10
#log_formatter = logging.Formatter('%(asctime)s - %(levelname)s - %(message)s')
#debug = True
#handler = logging.handlers.RotatingFileHandler(log_filename, maxBytes=max_log_size, backupCount=backup_count)

#handler.setFormatter(log_formatter)
#logging.getLogger().addHandler(handler)
#logging.getLogger().setLevel(logging.DEBUG if debug else logging.INFO)

lastCommand = None

babel.init_app(app, locale_selector=get_locale)

version = '5'  # or '3'
mytransport = 'tcp'  # 'websockets' # or 'tcp'

client = mqtt.Client(client_id="IQRight_Main", transport=mytransport, protocol=mqtt.MQTTv5)
mqttUsername = get_secret('mqttUsername').get('value', '')
mqttpassword = get_secret('mqttpassword').get('value', '')
client.username_pw_set(mqttUsername, mqttpassword)
client.on_connect = on_connect
client.on_message = on_messageScreen

broker = 'localhost'  # eg. choosen-name-xxxx.cedalo.cloud
myport = 1883
properties = Properties(PacketTypes.CONNECT)
properties.SessionExpiryInterval = 30 * 60  # in seconds

memoryData = {"list1": []}
currList = 1
gridList = 1
loadGrid = 1

IDFACILITY = os.getenv("FACILITY", 0)
AUTH_SERVICE_URL = get_secret('authServiceUrl')

# Flask-Login setup
login_manager = LoginManager()
login_manager.init_app(app)
login_manager.login_view = 'login'

# User loader function for Flask-Login
@login_manager.user_loader
def load_user(user_id):
    return User(user_id, class_codes=[]) #current_user.class_codes)

#######################################################################################
##################### FLASK URL ROUTE METHODS #########################################

# Route for ChangePassword page
@app.route("/change-password", methods=['GET', 'POST'])
@login_required
def change_password():
    form = ChangePasswordForm()
    if request.method == "POST" and form.validate():
        payload = {"userName": session['_user_id'], "currentPassword": form.current_password.data, "newPassword": form.new_password.data}
        status_code, response = api_request("POST", 'apiUpdateUserPassword/', payload)
        if status_code == 200:
            flash(response['message'], 'success')
            session['changePassword'] = False
            return redirect(url_for('home'))
        else:
            flash(json.loads(response['message'])['message'], 'error')
            return redirect(url_for('change_password'))


    return render_template('change-password.html', form = form)

# Route for login page
@app.route('/login', methods=['GET', 'POST'])
def login():
    if request.method == 'POST':
        username = request.form['username']
        password = request.form['password']

        # Call backend service for authentication
        response = authenticate_user(username, password)

        if response['authenticated']:
            classCodes = [int(x['IDHierarchy']) for x in response['classCodes']]
            mainClassCode = int(classCodes[0]) if classCodes else 0
            user = User(username, classCodes[0] if classCodes else 0)
            login_user(user, duration = 600)
            session['_newUser'] = response.get('newUser')
            session['fullName'] = response.get('fullName')
            session['_classCode'] = mainClassCode
            if session['_newUser']:
                'Call the reset service to create a temporary password and send it to the user'
                payload = {'userName': username}
                returnCode, info = api_request(method="POST", url='apiUpdatePasswordReset', data=payload)
                if returnCode == 200:
                    flash(f'{info.get("message")}', 'success')
                else:
                    flash(f'Please try resetting your password manually before continuing. Access Denied!')
                return redirect(url_for('login'))

            elif response.get('changePassword'):
                return redirect(url_for('change_password'))

            else:
                return redirect(url_for('home'))

        else:
            flash(f'Invalid Login Attempt. {response["errorMsg"]}' )
            return redirect(url_for('login'))

    return render_template('login.html')


# Function to authenticate user by calling the backend service

# Route for the real-time data grid (requires login)
@app.route('/')
@app.route('/home')
@login_required
def home():
    try:
        client.user_data_set({"userAuthenticated": current_user.is_authenticated, 'classCode': session.get('_classCode', 0)})
        client.connect(broker,
                       port=myport,
                       clean_start=mqtt.MQTT_CLEAN_START_FIRST_ONLY,
                       properties=properties,
                       keepalive=60)
        client.loop_start()
        return render_template('index.html', class_codes=current_user.class_codes, newUser=session['_newUser'], fullName=session['fullName'])

    except Exception as e: #Catch MQTT connection errors
        logging.error(f"MQTT Connection Error in /home: {e}")
        return render_template('mqtt_error.html')  # Render error page


# Route for logging out
@app.route('/logout')
@login_required
def logout():
    logout_user()
    try:
        client.unsubscribe()
    except Exception as e: #Catch MQTT connection errors
        logging.error(f"MQTT Connection Error in /logout (unsubscribe): {e}")
    finally:
        return redirect(url_for('login'))

if __name__ == '__main__':
    socketio.run(app, debug=True)<|MERGE_RESOLUTION|>--- conflicted
+++ resolved
@@ -22,18 +22,6 @@
 from flask_login import LoginManager, UserMixin, login_user, logout_user, current_user, login_required
 from flask_socketio import SocketIO
 import requests
-<<<<<<< HEAD
-=======
-
->>>>>>> 6797f9fa
-from google.cloud import secretmanager
-from forms import ChangePasswordForm
-from cryptography.fernet import Fernet
-from flask_babel import Babel, gettext as _
-<<<<<<< HEAD
-=======
-
->>>>>>> 6797f9fa
 from dotenv import load_dotenv
 
 
@@ -453,73 +441,7 @@
         if fillGrid:  # IF FILLING THE WHOLE GRID, SLEEP 2 SECONDS BEFORE PLAYING THE NEXT ONE
             time.sleep(2)
 
-<<<<<<< HEAD
-=======
-def download_and_read_csv(filename="full_load.iqr"):
-    """Downloads the CSV file from the API, encrypts and saves it locally, then reads it into a Pandas DataFrame.
-    If download fails, attempts to read from local encrypted file.
-    Returns the DataFrame or None if there's an error.
-    """
-    try:
-        # GET JWT Token
-        status_code, response_content = api_request(method="POST", url='apiGetToken/',
-                                                    data={"idUser": "localuser", "password": "Lalala1234",  "idFacility": 1})
-        if status_code == 200:
-            status_code, response_content = api_request(method="GET", url='apiGetLocalUserFile/download', 
-                                                      data={'idFacility':1, 'searchType':'ALL'}, 
-                                                      bearer=response_content['token'])
-            if status_code == 200:  # Check for successful API call
-                # Create temporary DataFrame from downloaded content
-                temp_df = pd.read_csv(BytesIO(response_content), dtype={
-                    'ChildID': int, 'IDUser': int, 'FirstName': str, 'LastName': str, 
-                    'AppIDApprovalStatus': int, 'AppApprovalStatus': str, 'DeviceID': str, 
-                    'Phone': str, 'ChildName': str, 'ExternalNumber': str,
-                    'HierarchyLevel1': str, 'HierarchyLevel1Type': str, 'HierarchyLevel1Desc': str,
-                    'HierarchyLevel2': str, 'HierarchyLevel2Type': str, 'HierarchyLevel2Desc': str,
-                    'StartDate': str, 'ExpireDate': str, 'IDApprovalStatus': int, 
-                    'ApprovalStatus': str, 'MainContact': int, 'Relationship': str
-                })
-                
-                # Backup existing file if it exists
-                if os.path.exists(filename):
-                    try:
-                        os.replace(filename, "full_load.bak")
-                        
-                    except OSError as e:
-                        logging.error(f"Error backing up existing file: {e}")
-                
-                # Encrypt and save the new data
-                encrypt_file(filename, filename + '.key', temp_df)
-                return temp_df
-
-            else:
-                logging.error(f"Error downloading CSV from API. Status code: {status_code}")
-                if response_content.get('message'):
-                    logging.error(f"API Error Message: {response_content.get('message')}")
-                
-                # Try to load from local encrypted file
-                return load_local_file(filename)
-                
-    except requests.exceptions.RequestException as e:
-        logging.error(f"API request error: {e}")
-        return load_local_file(filename)
-    
-    return None
-
-def load_local_file(filename):
-    """Helper function to load data from local encrypted file."""
-    if os.path.exists(filename) and os.path.exists(filename + '.key'):
-        logging.warning("Using existing local encrypted file due to API error.")
-        try:
-            return decrypt_file(filename, filename + '.key')
-        except Exception as read_error:
-            logging.error(f"Error reading the existing encrypted file: {read_error}")
-            return None
-    else:
-        logging.critical("No local file found. Terminating.")
-        return None
-
->>>>>>> 6797f9fa
+
 # LOGGING Setup
 #log_filename = "IQRight_FE_WEB.debug"
 #max_log_size = 20 * 1024 * 1024  # 20Mb
