<!DOCTYPE html>
<html lang="en">
<head>
    <meta charset="UTF-8">
    <meta name="viewport" content="width=device-width, initial-scale=1.0">
    <title>IQRight Local Operation</title>
    <!-- Bootstrap CSS -->
    <link href="https://stackpath.bootstrapcdn.com/bootstrap/4.5.2/css/bootstrap.min.css" rel="stylesheet">
    <script src="https://cdnjs.cloudflare.com/ajax/libs/socket.io/4.0.0/socket.io.js"></script>
    <style>
        /* ... (Your existing styles) ... */

        /* Style for the header */
        header {
            display: flex;
            justify-content: space-between; /* Align items on opposite ends */
            align-items: center;
            padding: 10px 20px;
            background-color: #f8f9fa;
        }

        .header-left {
            display: flex;
            align-items: center;
        }

        .header-title {
            margin-left: 10px; /* Space between logo and title */
        }

        .header-right {
            display: flex;
            align-items: center;
        }

        .header-right p {
            margin-right: 10px; /* Space between username and logout button */
        }

        /* Styles for grids and message label */
        .row {
            margin-left: -15px; /* Adjust for default Bootstrap row padding */
            margin-right: -15px;
        }

        .col-md-6 {
            padding-left: 15px;
            padding-right: 15px;
            width: 50%; /* Ensure each grid takes up half the screen */
        }

        #messageLabel {
            border: 2px solid black;
            font-size: 2em;
            padding: 10px;
            margin-bottom: 20px;
        }

        #messageLabel.blinking {
            background-color: blue;
            color: white;
        }

        /* Table styles */
        table {
            font-size: 1.2em; /* Increased font size */
        }

        #leftTable {
            background-color: #e0f0e0; /* Soft green background */
        }

        #rightTable {
            background-color: #ffe0e0; /* Soft red background */
        }

        .col-md-6 > h3 {
            text-align: center;
        }

    </style>
</head>
<body>
    <header>
        <div class="header-left">
            <div class="header-logo">
                <img src="/static/images/SVDP_Logo.png" alt="SVDP Logo" height="80">
            </div>
        </div>
        <div class="header-right" style="display: flex; flex-direction: column; align-items: flex-start;">
            <span id="date-time" style="margin-left: 10px; vertical-align: middle;font-weight: bold; text-align: center; width: 100%;"></span>
            <div style="display: flex; align-items: center;">
                <p style="margin: 0; vertical-align: middle;">Logged in as: {{ class_codes|join(', ') }} - {{ fullName if fullName else 'Unknown' }}</p>
                <input type="hidden" id="user-id" value="{{ user_id }}" />
                <a href="{{ url_for('logout') }}" class="btn btn-outline-secondary" style="margin-left: 10px;">Logout</a>
            </div>
        </div>
    </header>

    <div class="container mt-4">
        <!-- Blinking label -->
        <div id="messageLabel" class="text-center">Waiting for Car Line Information...</div>

        <div class="row">
            <!-- Left Grid -->
            <div class="col-md-6">
                <h3>Get Ready to Leave</h3>
                <table id="leftTable" class="table table-bordered">
                    <thead>
                        <tr>
                            <th>Student Name</th>
                            <th>Exit Location</th>
                        </tr>
                    </thead>
                    <tbody>
                    </tbody>
                </table>
            </div>

            <!-- Right Grid -->
            <div class="col-md-6">
                <h3>Stand by</h3>
                <table id="rightTable" class="table table-bordered">
                    <thead>
                        <tr>
                            <th>Student Name</th>
                            <th>Exit Location</th>
                        </tr>
                    </thead>
                    <tbody>
                    </tbody>
                </table>
            </div>
        </div>
    </div>

    <script>
        var socket = io.connect('http://' + document.domain + ':' + location.port);
        var populateRight = false;  // Flag to switch from left to right table
        let hasUserInteracted = false;
        let audioQueue = [];
        let isAutoplayMessageShown = false;
        
<<<<<<< HEAD
        // Join the user's room when socket connects
        socket.on('connect', function() {
            // Get user ID from hidden input
            var userId = document.getElementById('user-id').value;
            if (userId) {
                console.log('Joining room for user:', userId);
                socket.emit('join', {user_id: userId});
            }
        });
=======
        // Initialize data queue for handling messages during release processing
        window.dataQueue = [];
        window.isProcessingRelease = false;
        
        // Join user-specific room when connecting
        socket.on('connect', function() {
            // Get user ID from page data
            var userId = "{{ current_user.id }}";
            // Join the room with the user's ID
            socket.emit('join', {user_id: userId});
            console.log('Connected to socket.io and joined room for user:', userId);
        });
        
        // Function to process queued data items
        function processQueuedData() {
            if (!window.dataQueue || window.dataQueue.length === 0)
                return;
            
            console.log(`Processing ${window.dataQueue.length} queued items`);
            
            // Process all queued items
            while (window.dataQueue.length > 0 && !window.isProcessingRelease) {
                const data = window.dataQueue.shift();
                console.log('Processing queued data:', data);
                
                // Handle the data based on its type
                if (data.cmd) {
                    // Handle command data
                    handleCommandData(data);
                } else {
                    // Handle student data
                    populateTable(data);
                    if (!populateRight) {
                        playSound(data.externalNumber + ".mp3");
                    }
                }
            }
        }
        
        // Function to handle command data
        function handleCommandData(data) {
            if (data.cmd === 'break') {
                populateRight = true;
            } else if (data.cmd === 'release') {
                release();
            } else if (data.cmd === 'clean') {
                document.getElementById('leftTable').getElementsByTagName('tbody')[0].innerHTML = '';
                document.getElementById('rightTable').getElementsByTagName('tbody')[0].innerHTML = '';
                document.getElementById('messageLabel').textContent = 'Waiting for Car Line Information...';
            }
        }
>>>>>>> 301134b2

        // Function to trigger the blinking animation
        function triggerBlinkingMessage(message) {
            var messageLabel = document.getElementById('messageLabel');
            messageLabel.textContent = message;
            messageLabel.classList.add('blinking');

            // Remove the blinking class after the animation finishes (3 seconds)
            setTimeout(function () {
                messageLabel.classList.remove('blinking');
            }, 3000);
        }

        // Function to show autoplay message
        function showAutoplayMessage() {
            if (!isAutoplayMessageShown) {
                const messageDiv = document.createElement('div');
                messageDiv.innerHTML = `
                    <div class="alert alert-warning alert-dismissible fade show" role="alert" style="position: fixed; top: 20px; right: 20px; z-index: 1050;">
                        <strong>Audio Notifications:</strong> Click anywhere on the page to enable audio notifications.
                        <button type="button" class="close" data-dismiss="alert" aria-label="Close">
                            <span aria-hidden="true">&times;</span>
                        </button>
                    </div>
                `;
                document.body.appendChild(messageDiv);
                isAutoplayMessageShown = true;
            }
        }

        // Listen for new data from the server
        socket.on('new_data', function (data) {
            console.log('Received data:', data, 'isProcessingRelease:', window.isProcessingRelease);
            
            // If we're processing a release, queue the data for later
            if (window.isProcessingRelease) {
                console.log('Queuing data during release processing:', data);
                window.dataQueue.push(data);
                return;
            }
            
            // Handle data normally if not in release processing
            if (data.cmd) {
<<<<<<< HEAD
                if (data.cmd === 'break') {
                    populateRight = true;
                } else if (data.cmd === 'release') {
                    release().catch(error => console.error('Error in release:', error));
                } else if (data.cmd === 'clean') {
                    document.getElementById('leftTable').getElementsByTagName('tbody')[0].innerHTML = '';
                    document.getElementById('rightTable').getElementsByTagName('tbody')[0].innerHTML = '';
                    document.getElementById('messageLabel').textContent = 'Waiting for Car Line Information...';
                }
            } else {
                populateTable(data);
                if (data.externalNumber) {
=======
                handleCommandData(data);
            } else {
                populateTable(data);
                if (!populateRight) {
>>>>>>> 301134b2
                    playSound(data.externalNumber + ".mp3");
                }
            }
        });

        function populateTable(data) {
            var table;

            // Access the data attributes
            var fullName = data.fullName;
            var location = data.location;
<<<<<<< HEAD
            var externalNumber = data.externalNumber;  // Get the external number
            
            // Choose the table based on whether we are populating the right or left grid
            if (!populateRight) {
                table = document.getElementById('leftTable').getElementsByTagName('tbody')[0];
                // Immediately trigger blinking and sound for left table
                triggerBlinkingMessage(fullName);
                playSound(externalNumber + ".mp3");
=======
            var externalNumber = data.externalNumber;

            // Choose the table based on whether we are populating the right or left grid
            if (!populateRight) {
                table = document.getElementById('leftTable').getElementsByTagName('tbody')[0];
                // Trigger the blinking message label with the new message
                triggerBlinkingMessage(fullName);
>>>>>>> 301134b2
            } else {
                table = document.getElementById('rightTable').getElementsByTagName('tbody')[0];
                // Don't trigger blinking or sound for right table - wait for release
            }

            // Insert a new row into the chosen table
            var newRow = table.insertRow();
            // Store the externalNumber as a data attribute
            newRow.setAttribute('data-external-number', externalNumber);
            
            var fullNameCell = newRow.insertCell(0);
            var locationCell = newRow.insertCell(1);
            newRow.setAttribute('data-external-number', externalNumber);
            fullNameCell.textContent = fullName;
            locationCell.textContent = location;
        }

<<<<<<< HEAD
        // Update the release function to use the stored externalNumber
=======
>>>>>>> 301134b2
        async function release() {
            var leftTableBody = document.getElementById('leftTable').getElementsByTagName('tbody')[0];
            var rightTableBody = document.getElementById('rightTable').getElementsByTagName('tbody')[0];

<<<<<<< HEAD
            // Clear the left table
            leftTableBody.innerHTML = '';

            // Copy rows from the right grid to the left grid with delay
            var rows = Array.from(rightTableBody.rows);
            for (const row of rows) {
                // Create new row
                var newRow = leftTableBody.insertRow();
                var newCell1 = newRow.insertCell(0);
                var newCell2 = newRow.insertCell(1);
                
                // Copy the content and the data attribute
                newCell1.textContent = row.cells[0].textContent;
                newCell2.textContent = row.cells[1].textContent;
                newRow.setAttribute('data-external-number', row.getAttribute('data-external-number'));
                
                // Trigger blinking and sound for each row using the stored externalNumber
                triggerBlinkingMessage(row.cells[0].textContent);
                playSound(row.getAttribute('data-external-number') + ".mp3");
                
                // Wait 1 second before processing next row
                await new Promise(resolve => setTimeout(resolve, 1000));
            }

            // Clear the right grid
            rightTableBody.innerHTML = '';
=======
            // Set a processing flag to prevent new data from being handled
            window.isProcessingRelease = true;
            
            // Clear the left table to prepare for new entries
            leftTableBody.innerHTML = '';

            if (rightTableBody.rows.length > 0) {
                // Process rows from the right grid to the left grid one by one
                while (rightTableBody.rows.length > 0) {
                    // Always get the first row (index 0) since we're removing them as we go
                    const row = rightTableBody.rows[0];

                    // Create new row in left table
                    var newRow = leftTableBody.insertRow();
                    var newCell1 = newRow.insertCell(0);
                    var newCell2 = newRow.insertCell(1);
                    newCell1.textContent = row.cells[0].textContent;
                    newCell2.textContent = row.cells[1].textContent;
                    newRow.setAttribute('data-external-number', row.getAttribute('data-external-number'));

                    // Show visual feedback
                    triggerBlinkingMessage(newCell1.textContent);
                    playSound(row.getAttribute('data-external-number') + ".mp3");

                    // Remove the row from the right table
                    rightTableBody.deleteRow(0);


                    // Wait 1 second before processing next row
                    await new Promise(resolve => setTimeout(resolve, 1000));

                    // Set flag to populate right table with future data
                }
            }
>>>>>>> 301134b2
            populateRight = false;

            // Release the processing flag
            window.isProcessingRelease = false;
            
            // Notify server that release is complete
            socket.emit('release_complete', { user_id: "{{ current_user.id }}" });
            console.log('Release complete, notifying server');
            
            // Process any queued data
            if (window.dataQueue && window.dataQueue.length > 0) {
                console.log(`Processing ${window.dataQueue.length} queued items`);
                processQueuedData();
            }
        }

        // Function to update the date and time
        function updateDateTime() {
            var now = new Date();
            var options = {year: 'numeric', month: 'long', day: 'numeric', hour: 'numeric', minute: 'numeric'};
            document.getElementById('date-time').textContent = now.toLocaleDateString('en-US', options);
        }

<<<<<<< HEAD
        // Modified playSound function
=======
        // Function to show autoplay message
        function showAutoplayMessage() {
            if (!isAutoplayMessageShown) {
                const messageDiv = document.createElement('div');
                messageDiv.innerHTML = `
                    <div class="alert alert-warning alert-dismissible fade show" role="alert" style="position: fixed; top: 20px; right: 20px; z-index: 1050;">
                        <strong>Audio Notifications:</strong> Click anywhere on the page to enable audio notifications.
                        <button type="button" class="close" data-dismiss="alert" aria-label="Close">
                            <span aria-hidden="true">&times;</span>
                        </button>
                    </div>
                `;
                document.body.appendChild(messageDiv);
                isAutoplayMessageShown = true;
            }
        }

              // Modified playSound function
>>>>>>> 301134b2
        function playSound(filename) {
            const audioPath = '/static/sounds/' + filename;
            
            // If user hasn't interacted, show message and queue the audio
            if (!hasUserInteracted) {
                showAutoplayMessage();
                audioQueue.push(filename);
                return;
            }

<<<<<<< HEAD
=======
            console.log('Playing sound:', filename)
            console.log('hasUserInteracted:', hasUserInteracted)

            // If user hasn't interacted, show message and queue the audio
            if (!hasUserInteracted) {
                showAutoplayMessage();
                audioQueue.push(filename);
                return;
            }

>>>>>>> 301134b2
            // Rest of your existing playSound function...
            const cachedAudioUrl = localStorage.getItem(filename);

            if (cachedAudioUrl) {
                const audio = new Audio(cachedAudioUrl);
                console.log('Playing from Cache:', filename)
                audio.play().catch(error => {
                    console.error("Error playing cached sound:", error, filename);
                    localStorage.removeItem(filename);
                    playSound(filename);
                });
            } else {
                // Extract external number from filename (remove .mp3)
                const externalNumber = filename.replace('.mp3', '');
<<<<<<< HEAD
                
=======
                console.log('Playing sound:', filename)
>>>>>>> 301134b2
                fetch(`/getAudio/${externalNumber}`)
                    .then(response => {
                        if (!response.ok) {
                            throw new Error('Network response was not ok');
                        }
                        return response.blob();
                    })
                    .then(blob => {
                        const audioUrl = URL.createObjectURL(blob);
                        const audio = new Audio(audioUrl);
<<<<<<< HEAD
                        
=======

>>>>>>> 301134b2
                        audio.play().catch(error => {
                            console.error("Error playing downloaded sound:", error, filename);
                            if (error.name === 'NotAllowedError') {
                                showAutoplayMessage();
                            }
                        });

                        localStorage.setItem(filename, audioUrl);
                    })
                    .catch(error => {
                        console.error("Error getting audio from server:", error, filename);
                    });
            }
        }

        // Function to play queued sounds
        function playQueuedSounds() {
            while (audioQueue.length > 0) {
                const filename = audioQueue.shift();
<<<<<<< HEAD
=======
                console.log('Playing queued sound:', filename)
>>>>>>> 301134b2
                playSound(filename);
            }
        }

        // Add click event listener to document
        document.addEventListener('click', function() {
            if (!hasUserInteracted) {
                hasUserInteracted = true;
                playQueuedSounds();
                // Remove the autoplay message if it exists
                const alertMessage = document.querySelector('.alert');
                if (alertMessage) {
                    alertMessage.remove();
                }
            }
        });

        // Update the date and time immediately
        updateDateTime();
        // Update the time every minute
        setInterval(updateDateTime, 60000); // 60000 milliseconds = 1 minute

    </script>

    <!-- Bootstrap JS and dependencies -->
    <script src="https://code.jquery.com/jquery-3.5.1.slim.min.js"></script>
    <script src="https://cdn.jsdelivr.net/npm/@popperjs/core@2.9.3/dist/umd/popper.min.js"></script>
    <script src="https://stackpath.bootstrapcdn.com/bootstrap/4.5.2/js/bootstrap.min.js"></script>
</body>
</html><|MERGE_RESOLUTION|>--- conflicted
+++ resolved
@@ -140,8 +140,12 @@
         let hasUserInteracted = false;
         let audioQueue = [];
         let isAutoplayMessageShown = false;
-        
-<<<<<<< HEAD
+
+        // Initialize data queue for handling messages during release processing
+        window.dataQueue = [];
+        window.isProcessingRelease = false;
+
+
         // Join the user's room when socket connects
         socket.on('connect', function() {
             // Get user ID from hidden input
@@ -151,32 +155,19 @@
                 socket.emit('join', {user_id: userId});
             }
         });
-=======
-        // Initialize data queue for handling messages during release processing
-        window.dataQueue = [];
-        window.isProcessingRelease = false;
-        
-        // Join user-specific room when connecting
-        socket.on('connect', function() {
-            // Get user ID from page data
-            var userId = "{{ current_user.id }}";
-            // Join the room with the user's ID
-            socket.emit('join', {user_id: userId});
-            console.log('Connected to socket.io and joined room for user:', userId);
-        });
-        
+
         // Function to process queued data items
         function processQueuedData() {
             if (!window.dataQueue || window.dataQueue.length === 0)
                 return;
-            
+
             console.log(`Processing ${window.dataQueue.length} queued items`);
-            
+
             // Process all queued items
             while (window.dataQueue.length > 0 && !window.isProcessingRelease) {
                 const data = window.dataQueue.shift();
                 console.log('Processing queued data:', data);
-                
+
                 // Handle the data based on its type
                 if (data.cmd) {
                     // Handle command data
@@ -190,7 +181,7 @@
                 }
             }
         }
-        
+
         // Function to handle command data
         function handleCommandData(data) {
             if (data.cmd === 'break') {
@@ -203,7 +194,6 @@
                 document.getElementById('messageLabel').textContent = 'Waiting for Car Line Information...';
             }
         }
->>>>>>> 301134b2
 
         // Function to trigger the blinking animation
         function triggerBlinkingMessage(message) {
@@ -215,6 +205,156 @@
             setTimeout(function () {
                 messageLabel.classList.remove('blinking');
             }, 3000);
+        }
+
+        // Listen for new data from the server
+        socket.on('new_data', function (data) {
+            console.log('Received data:', data, 'isProcessingRelease:', window.isProcessingRelease);
+
+            // If we're processing a release, queue the data for later
+            if (window.isProcessingRelease) {
+                console.log('Queuing data during release processing:', data);
+                window.dataQueue.push(data);
+                return;
+            }
+
+            // Handle data normally if not in release processing
+            if (data.cmd) {
+                if (data.cmd === 'break') {
+                    // Existing code for 'break' command
+                    populateRight = true;
+                } else if (data.cmd === 'release') {
+                    // Call the release function
+                    release().catch(error => console.error('Error in release:', error));
+                } else if (data.cmd === 'clean') {
+                    // Clean up tables and messageLabel
+                    document.getElementById('leftTable').getElementsByTagName('tbody')[0].innerHTML = '';
+                    document.getElementById('rightTable').getElementsByTagName('tbody')[0].innerHTML = '';
+                    document.getElementById('messageLabel').textContent = 'Waiting for Car Line Information...';
+                }
+            } else {
+                populateTable(data);
+                if (data.externalNumber) {
+                    playSound(data.externalNumber + ".mp3");
+                }
+            }
+        });
+
+        function populateTable(data) {
+            var table;
+
+            // Access the data attributes
+            var fullName = data.fullName;
+            var location = data.location;
+            var externalNumber = data.externalNumber;  // Get the external number
+
+            // Choose the table based on whether we are populating the right or left grid
+            if (!populateRight) {
+                table = document.getElementById('leftTable').getElementsByTagName('tbody')[0];
+                // Immediately trigger blinking and sound for left table
+                triggerBlinkingMessage(fullName);
+                playSound(externalNumber + ".mp3");
+            } else {
+                table = document.getElementById('rightTable').getElementsByTagName('tbody')[0];
+                // Don't trigger blinking or sound for right table - wait for release
+            }
+            //var table = document.getElementById('leftTable').getElementsByTagName('tbody')[0];
+
+            // Insert a new row into the chosen table
+            var newRow = table.insertRow();
+            // Store the externalNumber as a data attribute
+            newRow.setAttribute('data-external-number', externalNumber);
+
+            var fullNameCell = newRow.insertCell(0);
+            var locationCell = newRow.insertCell(1);
+            newRow.setAttribute('data-external-number', externalNumber);
+            fullNameCell.textContent = fullName;
+            locationCell.textContent = location;
+        }
+
+        // Update the release function to use the stored externalNumber
+        async function release() {
+        async function release() {
+            var leftTableBody = document.getElementById('leftTable').getElementsByTagName('tbody')[0];
+            var rightTableBody = document.getElementById('rightTable').getElementsByTagName('tbody')[0];
+
+            // Clear the left table
+            // Set a processing flag to prevent new data from being handled
+            window.isProcessingRelease = true;
+
+            // Clear the left table to prepare for new entries
+            leftTableBody.innerHTML = '';
+
+            // Copy rows from the right grid to the left grid with delay
+            var rows = Array.from(rightTableBody.rows);
+            for (const row of rows) {
+                // Create new row
+                var newRow = leftTableBody.insertRow();
+                var newCell1 = newRow.insertCell(0);
+                var newCell2 = newRow.insertCell(1);
+
+                // Copy the content and the data attribute
+                newCell1.textContent = row.cells[0].textContent;
+                newCell2.textContent = row.cells[1].textContent;
+                newRow.setAttribute('data-external-number', row.getAttribute('data-external-number'));
+
+                // Trigger blinking and sound for each row using the stored externalNumber
+                triggerBlinkingMessage(row.cells[0].textContent);
+                playSound(row.getAttribute('data-external-number') + ".mp3");
+
+                // Wait 1 second before processing next row
+                await new Promise(resolve => setTimeout(resolve, 1000));
+            }
+            if (rightTableBody.rows.length > 0) {
+                // Process rows from the right grid to the left grid one by one
+                while (rightTableBody.rows.length > 0) {
+                    // Always get the first row (index 0) since we're removing them as we go
+                    const row = rightTableBody.rows[0];
+
+                    // Create new row in left table
+                    var newRow = leftTableBody.insertRow();
+                    var newCell1 = newRow.insertCell(0);
+                    var newCell2 = newRow.insertCell(1);
+                    newCell1.textContent = row.cells[0].textContent;
+                    newCell2.textContent = row.cells[1].textContent;
+                    newRow.setAttribute('data-external-number', row.getAttribute('data-external-number'));
+
+                    // Show visual feedback
+                    triggerBlinkingMessage(newCell1.textContent);
+                    playSound(row.getAttribute('data-external-number') + ".mp3");
+
+                    // Remove the row from the right table
+                    rightTableBody.deleteRow(0);
+
+
+                    // Wait 1 second before processing next row
+                    await new Promise(resolve => setTimeout(resolve, 1000));
+
+                    // Set flag to populate right table with future data
+                }
+            }
+            //rightTableBody.innerHTML = '';
+            populateRight = false;
+
+            // Release the processing flag
+            window.isProcessingRelease = false;
+
+            // Notify server that release is complete
+            socket.emit('release_complete', { user_id: "{{ current_user.id }}" });
+            console.log('Release complete, notifying server');
+
+            // Process any queued data
+            if (window.dataQueue && window.dataQueue.length > 0) {
+                console.log(`Processing ${window.dataQueue.length} queued items`);
+                processQueuedData();
+            }
+        }
+
+        // Function to update the date and time
+        function updateDateTime() {
+            var now = new Date();
+            var options = {year: 'numeric', month: 'long', day: 'numeric', hour: 'numeric', minute: 'numeric'};
+            document.getElementById('date-time').textContent = now.toLocaleDateString('en-US', options);
         }
 
         // Function to show autoplay message
@@ -234,203 +374,13 @@
             }
         }
 
-        // Listen for new data from the server
-        socket.on('new_data', function (data) {
-            console.log('Received data:', data, 'isProcessingRelease:', window.isProcessingRelease);
-            
-            // If we're processing a release, queue the data for later
-            if (window.isProcessingRelease) {
-                console.log('Queuing data during release processing:', data);
-                window.dataQueue.push(data);
-                return;
-            }
-            
-            // Handle data normally if not in release processing
-            if (data.cmd) {
-<<<<<<< HEAD
-                if (data.cmd === 'break') {
-                    populateRight = true;
-                } else if (data.cmd === 'release') {
-                    release().catch(error => console.error('Error in release:', error));
-                } else if (data.cmd === 'clean') {
-                    document.getElementById('leftTable').getElementsByTagName('tbody')[0].innerHTML = '';
-                    document.getElementById('rightTable').getElementsByTagName('tbody')[0].innerHTML = '';
-                    document.getElementById('messageLabel').textContent = 'Waiting for Car Line Information...';
-                }
-            } else {
-                populateTable(data);
-                if (data.externalNumber) {
-=======
-                handleCommandData(data);
-            } else {
-                populateTable(data);
-                if (!populateRight) {
->>>>>>> 301134b2
-                    playSound(data.externalNumber + ".mp3");
-                }
-            }
-        });
-
-        function populateTable(data) {
-            var table;
-
-            // Access the data attributes
-            var fullName = data.fullName;
-            var location = data.location;
-<<<<<<< HEAD
-            var externalNumber = data.externalNumber;  // Get the external number
-            
-            // Choose the table based on whether we are populating the right or left grid
-            if (!populateRight) {
-                table = document.getElementById('leftTable').getElementsByTagName('tbody')[0];
-                // Immediately trigger blinking and sound for left table
-                triggerBlinkingMessage(fullName);
-                playSound(externalNumber + ".mp3");
-=======
-            var externalNumber = data.externalNumber;
-
-            // Choose the table based on whether we are populating the right or left grid
-            if (!populateRight) {
-                table = document.getElementById('leftTable').getElementsByTagName('tbody')[0];
-                // Trigger the blinking message label with the new message
-                triggerBlinkingMessage(fullName);
->>>>>>> 301134b2
-            } else {
-                table = document.getElementById('rightTable').getElementsByTagName('tbody')[0];
-                // Don't trigger blinking or sound for right table - wait for release
-            }
-
-            // Insert a new row into the chosen table
-            var newRow = table.insertRow();
-            // Store the externalNumber as a data attribute
-            newRow.setAttribute('data-external-number', externalNumber);
-            
-            var fullNameCell = newRow.insertCell(0);
-            var locationCell = newRow.insertCell(1);
-            newRow.setAttribute('data-external-number', externalNumber);
-            fullNameCell.textContent = fullName;
-            locationCell.textContent = location;
-        }
-
-<<<<<<< HEAD
-        // Update the release function to use the stored externalNumber
-=======
->>>>>>> 301134b2
-        async function release() {
-            var leftTableBody = document.getElementById('leftTable').getElementsByTagName('tbody')[0];
-            var rightTableBody = document.getElementById('rightTable').getElementsByTagName('tbody')[0];
-
-<<<<<<< HEAD
-            // Clear the left table
-            leftTableBody.innerHTML = '';
-
-            // Copy rows from the right grid to the left grid with delay
-            var rows = Array.from(rightTableBody.rows);
-            for (const row of rows) {
-                // Create new row
-                var newRow = leftTableBody.insertRow();
-                var newCell1 = newRow.insertCell(0);
-                var newCell2 = newRow.insertCell(1);
-                
-                // Copy the content and the data attribute
-                newCell1.textContent = row.cells[0].textContent;
-                newCell2.textContent = row.cells[1].textContent;
-                newRow.setAttribute('data-external-number', row.getAttribute('data-external-number'));
-                
-                // Trigger blinking and sound for each row using the stored externalNumber
-                triggerBlinkingMessage(row.cells[0].textContent);
-                playSound(row.getAttribute('data-external-number') + ".mp3");
-                
-                // Wait 1 second before processing next row
-                await new Promise(resolve => setTimeout(resolve, 1000));
-            }
-
-            // Clear the right grid
-            rightTableBody.innerHTML = '';
-=======
-            // Set a processing flag to prevent new data from being handled
-            window.isProcessingRelease = true;
-            
-            // Clear the left table to prepare for new entries
-            leftTableBody.innerHTML = '';
-
-            if (rightTableBody.rows.length > 0) {
-                // Process rows from the right grid to the left grid one by one
-                while (rightTableBody.rows.length > 0) {
-                    // Always get the first row (index 0) since we're removing them as we go
-                    const row = rightTableBody.rows[0];
-
-                    // Create new row in left table
-                    var newRow = leftTableBody.insertRow();
-                    var newCell1 = newRow.insertCell(0);
-                    var newCell2 = newRow.insertCell(1);
-                    newCell1.textContent = row.cells[0].textContent;
-                    newCell2.textContent = row.cells[1].textContent;
-                    newRow.setAttribute('data-external-number', row.getAttribute('data-external-number'));
-
-                    // Show visual feedback
-                    triggerBlinkingMessage(newCell1.textContent);
-                    playSound(row.getAttribute('data-external-number') + ".mp3");
-
-                    // Remove the row from the right table
-                    rightTableBody.deleteRow(0);
-
-
-                    // Wait 1 second before processing next row
-                    await new Promise(resolve => setTimeout(resolve, 1000));
-
-                    // Set flag to populate right table with future data
-                }
-            }
->>>>>>> 301134b2
-            populateRight = false;
-
-            // Release the processing flag
-            window.isProcessingRelease = false;
-            
-            // Notify server that release is complete
-            socket.emit('release_complete', { user_id: "{{ current_user.id }}" });
-            console.log('Release complete, notifying server');
-            
-            // Process any queued data
-            if (window.dataQueue && window.dataQueue.length > 0) {
-                console.log(`Processing ${window.dataQueue.length} queued items`);
-                processQueuedData();
-            }
-        }
-
-        // Function to update the date and time
-        function updateDateTime() {
-            var now = new Date();
-            var options = {year: 'numeric', month: 'long', day: 'numeric', hour: 'numeric', minute: 'numeric'};
-            document.getElementById('date-time').textContent = now.toLocaleDateString('en-US', options);
-        }
-
-<<<<<<< HEAD
-        // Modified playSound function
-=======
-        // Function to show autoplay message
-        function showAutoplayMessage() {
-            if (!isAutoplayMessageShown) {
-                const messageDiv = document.createElement('div');
-                messageDiv.innerHTML = `
-                    <div class="alert alert-warning alert-dismissible fade show" role="alert" style="position: fixed; top: 20px; right: 20px; z-index: 1050;">
-                        <strong>Audio Notifications:</strong> Click anywhere on the page to enable audio notifications.
-                        <button type="button" class="close" data-dismiss="alert" aria-label="Close">
-                            <span aria-hidden="true">&times;</span>
-                        </button>
-                    </div>
-                `;
-                document.body.appendChild(messageDiv);
-                isAutoplayMessageShown = true;
-            }
-        }
-
               // Modified playSound function
->>>>>>> 301134b2
         function playSound(filename) {
             const audioPath = '/static/sounds/' + filename;
-            
+
+            console.log('Playing sound:', filename)
+            console.log('hasUserInteracted:', hasUserInteracted)
+
             // If user hasn't interacted, show message and queue the audio
             if (!hasUserInteracted) {
                 showAutoplayMessage();
@@ -438,19 +388,6 @@
                 return;
             }
 
-<<<<<<< HEAD
-=======
-            console.log('Playing sound:', filename)
-            console.log('hasUserInteracted:', hasUserInteracted)
-
-            // If user hasn't interacted, show message and queue the audio
-            if (!hasUserInteracted) {
-                showAutoplayMessage();
-                audioQueue.push(filename);
-                return;
-            }
-
->>>>>>> 301134b2
             // Rest of your existing playSound function...
             const cachedAudioUrl = localStorage.getItem(filename);
 
@@ -465,11 +402,7 @@
             } else {
                 // Extract external number from filename (remove .mp3)
                 const externalNumber = filename.replace('.mp3', '');
-<<<<<<< HEAD
-                
-=======
                 console.log('Playing sound:', filename)
->>>>>>> 301134b2
                 fetch(`/getAudio/${externalNumber}`)
                     .then(response => {
                         if (!response.ok) {
@@ -480,11 +413,7 @@
                     .then(blob => {
                         const audioUrl = URL.createObjectURL(blob);
                         const audio = new Audio(audioUrl);
-<<<<<<< HEAD
-                        
-=======
-
->>>>>>> 301134b2
+
                         audio.play().catch(error => {
                             console.error("Error playing downloaded sound:", error, filename);
                             if (error.name === 'NotAllowedError') {
@@ -492,11 +421,11 @@
                             }
                         });
 
+                        // Cache the audio URL in Local Storage
                         localStorage.setItem(filename, audioUrl);
                     })
                     .catch(error => {
-                        console.error("Error getting audio from server:", error, filename);
-                    });
+                        console.error("Error downloading sound:", error, filename);});
             }
         }
 
@@ -504,10 +433,7 @@
         function playQueuedSounds() {
             while (audioQueue.length > 0) {
                 const filename = audioQueue.shift();
-<<<<<<< HEAD
-=======
                 console.log('Playing queued sound:', filename)
->>>>>>> 301134b2
                 playSound(filename);
             }
         }
