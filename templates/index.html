--- conflicted
+++ resolved
@@ -90,11 +90,7 @@
         <div class="header-right" style="display: flex; flex-direction: column; align-items: flex-start;">
             <span id="date-time" style="margin-left: 10px; vertical-align: middle;font-weight: bold; text-align: center; width: 100%;"></span>
             <div style="display: flex; align-items: center;">
-<<<<<<< HEAD
-                <p style="margin: 0; vertical-align: middle;">Logged in as:{{classCode}} - {{ fullName }}</p>
-=======
                 <p style="margin: 0; vertical-align: middle;">Logged in as: {{ class_codes|join(', ') }} - {{ fullName if fullName else 'Unknown' }}</p>
->>>>>>> 3c629f14
                 <a href="{{ url_for('logout') }}" class="btn btn-outline-secondary" style="margin-left: 10px;">Logout</a>
             </div>
         </div>
