import os
#from dotenv import load_dotenv
#load_dotenv()

#Project Configuration
PROJECT_ID = 'iqright'
SECRET_KEY = 'iqrightapp_secret'
SECURITY_PASSWORD_SALT = 'iqrightapp_salt'
DEBUG = True
# HOME_DIR = os.environ['HOME']

#LOGGING Configuration
LOG_FILENAME = "IQRight_Daemon.debug"
MAX_LOG_SIZE = 20 * 1024 * 1024 #20Mb
BACKUP_COUNT = 10

#Offline Data Configuration
OFFLINE_USERS_FILENAME = 'offline_users.iqr'
OFFLINE_FULL_LOAD_FILENAME = 'full_load.iqr'
LOCAL_FILE_VERSIONS = 'local_file_versions.json'
FILE_DTYPE = {'ChildID': int, 'IDUser': int, 'FirstName': str, 'LastName': str, 'AppIDApprovalStatus': int \
                     , 'AppApprovalStatus': str, 'DeviceID': str, 'Phone': str, 'ChildName': str, 'ExternalNumber': str \
                     , 'HierarchyLevel1': str, 'HierarchyLevel1Type': str, 'HierarchyLevel1Desc': str \
                     , 'HierarchyLevel2': str, 'HierarchyLevel2Type': str, 'HierarchyLevel2Desc': str \
                     , 'StartDate': str, 'ExpireDate': str, 'IDApprovalStatus': int, 'ApprovalStatus': str
                     , 'MainContact': int, 'Relationship': str, 'IDHierarchy': int}

#API Configuration
API_TIMEOUT = 1.0
<<<<<<< HEAD
if os.getenv('LOCAL', None) == 'TRUE':
    #API_URL = 'http://127.0.0.1:5001/api/'
    API_URL = 'https://integration.iqright.app/api/'
=======
if os.getenv('DEBUGSERVICE', 'FALSE') == 'TRUE':
    API_URL = 'http://127.0.0.1:5001/api/'
else:
    API_URL = 'https://integration.iqright.app/api/'
if os.getenv('LOCAL', None) == 'TRUE':
>>>>>>> cf6cc0af
    LORASERVICE_PATH = '.'
    LORASERVICE_LOG_PATH = 'LoraService.log'
else:
    LORASERVICE_PATH = '/etc/iqright/LoraService'
    LORASERVICE_LOG_PATH = '/etc/iqright/LoraService/LoraService.log'


#MQTT Configuration
TOPIC_PREFIX = 'Class'
TOPIC = ''
MQTT_BROKER = 'localhost'  # eg. choosen-name-xxxx.cedalo.cloud
MQTT_PORT = 1883
MQTT_USERNAME = 'iqright'
MQTT_TRANSPORT = 'tcp' #'websockets' # or 'tcp
MQTT_VERSION = '5' # or '3' 
MQTT_KEEPALIVE = 60

#LORA Configuration
RFM9X_FREQUENCE = 915.23
RFM9X_TX_POWER = 23
RFM9X_NODE = 1
RFM9X_ACK_DELAY = 0.1
RFM9X_SEND_DELAY = 0.3
RMF9X_POOLING = 0.9

#IQRight Configuration
IDFACILITY = 1
BEACON_LOCATIONS = [
    {"idBeacon": 1, "beacon": "QR Reader", "location": "Gym Side"},
    {"idBeacon": 2, "beacon": "QR Reader", "location": "East Side"},
    {"idBeacon": 3, "beacon": "BLE Reader","location": "Main Entrance"}]
<|MERGE_RESOLUTION|>--- conflicted
+++ resolved
@@ -27,19 +27,13 @@
 
 #API Configuration
 API_TIMEOUT = 1.0
-<<<<<<< HEAD
-if os.getenv('LOCAL', None) == 'TRUE':
-    #API_URL = 'http://127.0.0.1:5001/api/'
-    API_URL = 'https://integration.iqright.app/api/'
-=======
 if os.getenv('DEBUGSERVICE', 'FALSE') == 'TRUE':
     API_URL = 'http://127.0.0.1:5001/api/'
 else:
     API_URL = 'https://integration.iqright.app/api/'
 if os.getenv('LOCAL', None) == 'TRUE':
->>>>>>> cf6cc0af
     LORASERVICE_PATH = '.'
-    LORASERVICE_LOG_PATH = 'LoraService.log'
+    LORASERVICE_LOG_PATH = './LoraService.log'
 else:
     LORASERVICE_PATH = '/etc/iqright/LoraService'
     LORASERVICE_LOG_PATH = '/etc/iqright/LoraService/LoraService.log'
